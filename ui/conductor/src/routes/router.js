import auth from '@/routes/auth/route.js';
import devices from '@/routes/devices/route.js';
import ops from '@/routes/ops/route.js';
import automations from '@/routes/automations/route.js';
import site from '@/routes/site/route.js';
import system from '@/routes/system/route.js';
import {route, routeTitle} from '@/util/router.js';
import Vue, {nextTick} from 'vue';
import VueRouter from 'vue-router';
import {useAppConfigStore} from '@/stores/app-config';
<<<<<<< HEAD
import pinia from '@/plugins/pinia.js';
import useAuthSetup from '@/composables/useAuthSetup';
=======
import {usePageStore} from '@/stores/page';
import {storeToRefs} from 'pinia';
>>>>>>> ded14611

Vue.use(pinia);
Vue.use(VueRouter);

const router = new VueRouter({
  mode: 'history',
  routes: [
    ...route(auth),
    ...route(devices),
    ...route(ops),
    ...route(automations),
    ...route(site),
    ...route(system)
  ]
});

if (window) {
  router.afterEach((to, from) => {
    const nt = routeTitle(to);
    const ot = routeTitle(from);
    if (nt === ot) {
      return;
    }

    const title = nt ? `${nt} - Smart Core` : `Smart Core`;
    nextTick(() => window.document.title = title);
  });
  router.beforeEach(async (to, from, next) => {
    const appConfig = useAppConfigStore();
    await appConfig.loadConfig();
<<<<<<< HEAD

    const authSetup = useAuthSetup();
    authSetup.init(to.path, next); // initialize the authentication setup
=======
    if (to.path==='/') {
      next(appConfig.homePath);
    } else {
      next(appConfig.pathEnabled(to.path));
    }

    // Clear the sidebar when navigating to a different main path
    const {showSidebar, sidebarTitle, sidebarData} = storeToRefs(usePageStore());
    const mainPathFrom = from.path.split('/')[1];
    const mainPathTo = to.path.split('/')[1];

    if (mainPathFrom !== mainPathTo) {
      showSidebar.value = false;
      sidebarTitle.value = '';
      sidebarData.value = {};
    }
>>>>>>> ded14611
  });
}

export default router;<|MERGE_RESOLUTION|>--- conflicted
+++ resolved
@@ -8,13 +8,10 @@
 import Vue, {nextTick} from 'vue';
 import VueRouter from 'vue-router';
 import {useAppConfigStore} from '@/stores/app-config';
-<<<<<<< HEAD
 import pinia from '@/plugins/pinia.js';
 import useAuthSetup from '@/composables/useAuthSetup';
-=======
 import {usePageStore} from '@/stores/page';
 import {storeToRefs} from 'pinia';
->>>>>>> ded14611
 
 Vue.use(pinia);
 Vue.use(VueRouter);
@@ -45,16 +42,9 @@
   router.beforeEach(async (to, from, next) => {
     const appConfig = useAppConfigStore();
     await appConfig.loadConfig();
-<<<<<<< HEAD
 
     const authSetup = useAuthSetup();
     authSetup.init(to.path, next); // initialize the authentication setup
-=======
-    if (to.path==='/') {
-      next(appConfig.homePath);
-    } else {
-      next(appConfig.pathEnabled(to.path));
-    }
 
     // Clear the sidebar when navigating to a different main path
     const {showSidebar, sidebarTitle, sidebarData} = storeToRefs(usePageStore());
@@ -66,7 +56,6 @@
       sidebarTitle.value = '';
       sidebarData.value = {};
     }
->>>>>>> ded14611
   });
 }
 
